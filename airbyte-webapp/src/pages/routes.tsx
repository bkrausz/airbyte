import React, { Suspense, useEffect } from "react";
import {
  BrowserRouter as Router,
  Redirect,
  Route,
  Switch,
} from "react-router-dom";

import SourcesPage from "./SourcesPage";
import DestinationPage from "./DestinationPage";
import PreferencesPage from "./PreferencesPage";
import OnboardingPage from "./OnboardingPage";
import ConnectionPage from "./ConnectionPage";
import AdminPage from "./AdminPage";
import SettingsPage from "./SettingsPage";
import LoadingPage from "../components/LoadingPage";
import MainView from "../components/MainView";
import config from "../config";
import useSegment from "../components/hooks/useSegment";
import { AnalyticsService } from "../core/analytics/AnalyticsService";
import useRouter from "../components/hooks/useRouterHook";
import SupportChat from "../components/SupportChat";
import useWorkspace from "../components/hooks/services/useWorkspaceHook";
import SingletonCard from "../components/SingletonCard";
import { FormattedMessage } from "react-intl";

export enum Routes {
  Preferences = "/preferences",
  Onboarding = "/onboarding",

  Connections = "/connections",
  Destination = "/destination",
  Source = "/source",
  Connection = "/connection",
  ConnectionNew = "/new-connection",
  SourceNew = "/new-source",
  DestinationNew = "/new-destination",
  Admin = "/admin",
  Settings = "/settings",
  Root = "/",
}

const getPageName = (pathname: string) => {
  const itemSourcePageRegex = new RegExp(`${Routes.Source}/.*`);
  const itemDestinationPageRegex = new RegExp(`${Routes.Destination}/.*`);
  const itemSourceToDestinationPageRegex = new RegExp(
    `(${Routes.Source}|${Routes.Destination})${Routes.Connection}/.*`
  );

  if (pathname === Routes.Destination) {
    return "Destinations Page";
  }
  if (pathname === Routes.Root) {
    return "Sources Page";
  }
  if (pathname === `${Routes.Source}${Routes.SourceNew}`) {
    return "Create Source Page";
  }
  if (pathname === `${Routes.Destination}${Routes.DestinationNew}`) {
    return "Create Destination Page";
  }
  if (
    pathname === `${Routes.Source}${Routes.ConnectionNew}` ||
    pathname === `${Routes.Destination}${Routes.ConnectionNew}`
  ) {
    return "Create Connection Page";
  }
  if (pathname.match(itemSourceToDestinationPageRegex)) {
    return "Source to Destination Page";
  }
  if (pathname.match(itemDestinationPageRegex)) {
    return "Destination Item Page";
  }
  if (pathname.match(itemSourcePageRegex)) {
    return "Source Item Page";
  }
  if (pathname === Routes.Admin) {
    return "Admin Page";
  }
  if (pathname === Routes.Settings) {
    return "Settings Page";
  }

  return "";
};

const MainViewRoutes = () => {
  const { pathname } = useRouter();
  useEffect(() => {
    const pageName = getPageName(pathname);
    if (pageName) {
      AnalyticsService.page(pageName);
    }
  }, [pathname]);

  return (
    <MainView>
      <Suspense fallback={<LoadingPage />}>
        <Switch>
          <Route path={Routes.Destination}>
            <DestinationPage />
          </Route>
          <Route path={Routes.Source}>
            <SourcesPage />
          </Route>
          <Route path={Routes.Admin}>
            <AdminPage />
          </Route>
<<<<<<< HEAD
          <Route path={Routes.Connections}>
            <ConnectionPage />
=======
          <Route path={Routes.Settings}>
            <SettingsPage />
>>>>>>> d8497442
          </Route>
          <Route exact path={Routes.Root}>
            <SourcesPage />
          </Route>
          <Redirect to={Routes.Root} />
        </Switch>
      </Suspense>
    </MainView>
  );
};

const PreferencesRoutes = () => {
  return (
    <Switch>
      <Route path={Routes.Preferences}>
        <PreferencesPage />
      </Route>
      <Redirect to={Routes.Preferences} />
    </Switch>
  );
};

const OnboardingsRoutes = () => {
  return (
    <Switch>
      <Route path={Routes.Onboarding}>
        <OnboardingPage />
      </Route>
      <Redirect to={Routes.Onboarding} />
    </Switch>
  );
};

export const Routing: React.FC = () => {
  useSegment(config.segment.token);

  const { workspace } = useWorkspace();

  useEffect(() => {
    if (workspace) {
      AnalyticsService.identify(workspace.customerId);
    }
  }, [workspace]);

  return (
    <Router>
      <Suspense fallback={<LoadingPage />}>
        {!workspace.initialSetupComplete ? (
          <PreferencesRoutes />
        ) : workspace.displaySetupWizard ? (
          <OnboardingsRoutes />
        ) : (
          <MainViewRoutes />
        )}
        <SupportChat
          papercupsConfig={config.papercups}
          customerId={workspace.customerId}
          onClick={() => window.open(config.ui.slackLink, "_blank")}
        />
        {config.isDemo && (
          <SingletonCard
            title={<FormattedMessage id="demo.message.title" />}
            text={<FormattedMessage id="demo.message.body" />}
          />
        )}
      </Suspense>
    </Router>
  );
};<|MERGE_RESOLUTION|>--- conflicted
+++ resolved
@@ -80,6 +80,9 @@
   if (pathname === Routes.Settings) {
     return "Settings Page";
   }
+  if (pathname === Routes.Connections) {
+    return "Connections Page";
+  }
 
   return "";
 };
@@ -106,13 +109,11 @@
           <Route path={Routes.Admin}>
             <AdminPage />
           </Route>
-<<<<<<< HEAD
           <Route path={Routes.Connections}>
             <ConnectionPage />
-=======
+          </Route>
           <Route path={Routes.Settings}>
             <SettingsPage />
->>>>>>> d8497442
           </Route>
           <Route exact path={Routes.Root}>
             <SourcesPage />
